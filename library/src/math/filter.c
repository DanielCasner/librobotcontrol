--- conflicted
+++ resolved
@@ -191,7 +191,9 @@
 double rc_filter_march(rc_filter_t* f, double new_input)
 {
 	int i, rel_deg;
-	double new_out = 0.0;
+	double tmp1 = 0.0;
+	double tmp2 = 0.0;
+	double new_out;
 	// sanity checks
 	if(unlikely(!f->initialized)){
 		printf("ERROR in rc_filter_march, filter uninitialized\n");
@@ -205,13 +207,15 @@
 	rel_deg = f->den.len - f->num.len;
 	// evaluate the difference equation
 	for(i=0; i<(f->num.len); i++){
-		new_out+=f->gain*f->num.d[i]*rc_ringbuf_get_value(&f->in_buf, i+rel_deg);
-	}
+		tmp1+=f->num.d[i]*rc_ringbuf_get_value(&f->in_buf, i+rel_deg);
+	}
+	if(f->gain!=1.0) tmp1=tmp1*f->gain;
 	for(i=0; i<(f->order); i++){
-		new_out-=f->den.d[i+1]*rc_ringbuf_get_value(&f->out_buf, i);
-	}
+		tmp2-=f->den.d[i+1]*rc_ringbuf_get_value(&f->out_buf, i);
+	}
+	new_out=tmp2+tmp1;
 	// scale in case denominator doesn't have a leading 1
-	new_out /= f->den.d[0];
+	if(f->den.d[0]!=1.0) new_out /= f->den.d[0];
 	// soft start limits
 	if(f->ss_en && f->step<f->ss_steps){
 		double a=f->sat_max*(f->step/f->ss_steps);
@@ -415,8 +419,60 @@
 	return 0;
 }
 
-
-int rc_filter_c2d_tustin(rc_filter_t* f,rc_vector_t num,rc_vector_t den,double dt,double w)
+int rc_filter_multiply_three(rc_filter_t f1, rc_filter_t f2, rc_filter_t f3, rc_filter_t* out)
+{
+	rc_vector_t newnum = rc_vector_empty();
+	rc_vector_t newden = rc_vector_empty();
+	rc_vector_t tmp = rc_vector_empty();
+
+	// sanity checks
+	if(unlikely(!f1.initialized||!f2.initialized||!f3.initialized)){
+		fprintf(stderr,"ERROR in rc_filter_multiply_three, filter uninitialized\n");
+		return -1;
+	}
+	if(unlikely(f1.dt!=f2.dt || f2.dt!=f3.dt)){
+		fprintf(stderr,"ERROR in rc_filter_multiply_three, timestep dt must match\n");
+		return -1;
+	}
+	// multiply out the transfer function coefficients
+	if(unlikely(rc_poly_conv(f1.num,f2.num,&tmp))){
+		fprintf(stderr,"ERROR in rc_filter_multiply_three, failed to polyconv\n");
+		return -1;
+	}
+	if(unlikely(rc_poly_conv(f3.num,tmp,&newnum))){
+		fprintf(stderr,"ERROR in rc_filter_multiply_three, failed to polyconv\n");
+		rc_vector_free(&tmp);
+		return -1;
+	}
+	if(unlikely(rc_poly_conv(f1.den,f2.den,&tmp))){
+		fprintf(stderr,"ERROR in rc_filter_multiply_three, failed to polyconv\n");
+		rc_vector_free(&newnum);
+		rc_vector_free(&tmp);
+		return -1;
+	}
+	if(unlikely(rc_poly_conv(tmp,f3.den,&newden))){
+		fprintf(stderr,"ERROR in rc_filter_multiply_three, failed to polyconv\n");
+		rc_vector_free(&newnum);
+		rc_vector_free(&tmp);
+		return -1;
+	}
+	// create the filter
+	if(unlikely(rc_filter_alloc(out,newnum,newden,f1.dt))){
+		fprintf(stderr,"ERROR in rc_filter_multiply_three, failed to alloc filter\n");
+		rc_vector_free(&tmp);
+		rc_vector_free(&newnum);
+		rc_vector_free(&newden);
+		return -1;
+	}
+	out->gain = f1.gain * f2.gain * f3.gain;
+	rc_vector_free(&tmp);
+	rc_vector_free(&newnum);
+	rc_vector_free(&newden);
+	return 0;
+}
+
+
+int rc_filter_c2d_tustin(rc_filter_t* f,double dt,rc_vector_t num,rc_vector_t den,double w)
 {
 	int i,j,m,n;
 	double a,c, A0;
@@ -491,15 +547,32 @@
 	return 0;
 }
 
+int rc_filter_normalize(rc_filter_t* f)
+{
+	int i;
+	double val;
+	// sanity checks
+	if(unlikely(!f->initialized)){
+		fprintf(stderr,"ERROR in rc_filter_normalize, vector uninitialized\n");
+		return -1;
+	}
+	val = f->den.d[0];
+	if(unlikely(val==0.0)){
+		fprintf(stderr,"ERROR in rc_filter_normalize, leading coefficient is 0\n");
+		return -1;
+	}
+	// if already normalized, just return
+	if(val==1.0) return 0;
+	for(i=0;i<f->num.len;i++) f->num.d[i]/=val;
+	for(i=1;i<f->den.len;i++) f->den.d[i]/=val;
+	f->den.d[0]=1.0;
+	return 0;
+}
 
 int rc_filter_first_order_lowpass(rc_filter_t* f, double dt, double time_constant)
 {
-<<<<<<< HEAD
-	float c, num[2], den[2];
-=======
-	double lp_const;
-	double num[1], den[2];
->>>>>>> d73cfcbf
+
+	double c, num[2], den[2];
 	// sanity checks
 	if(unlikely(time_constant<=0.0)){
 		fprintf(stderr, "ERROR in rc_filter_first_order_lowpass, time constant must be >0\n");
@@ -509,18 +582,13 @@
 		fprintf(stderr, "ERROR in rc_filter_first_order_lowpass, dt must be >0\n");
 		return -1;
 	}
-<<<<<<< HEAD
+
 	c = dt/time_constant;
 	num[0] = c;
 	num[1] = 0.0f;
 	den[0] = 1.0f;
 	den[1] = c -1.0f;
-=======
-	lp_const = dt/time_constant;
-	num[0] = lp_const;
-	den[0] = 1.0;
-	den[1] = lp_const -1.0;
->>>>>>> d73cfcbf
+
 	// make the filter
 	if(unlikely(rc_filter_alloc_from_arrays(f,dt,num,2,den,2))){
 		fprintf(stderr, "ERROR in rc_filter_first_order_lowpass, failed to alloc filter\n");
@@ -532,12 +600,8 @@
 
 int rc_filter_first_order_highpass(rc_filter_t* f, double dt, double time_constant)
 {
-<<<<<<< HEAD
-	float c, num[2], den[2];
-=======
-	double hp_const;
-	double num[2], den[2];
->>>>>>> d73cfcbf
+	double c, num[2], den[2];
+
 	// sanity checks
 	if(unlikely(time_constant<=0.0)){
 		fprintf(stderr, "ERROR in rc_filter_first_order_highpass, time constant must be >0\n");
@@ -547,19 +611,13 @@
 		fprintf(stderr, "ERROR in rc_filter_first_order_highpass, dt must be >0\n");
 		return -1;
 	}
-<<<<<<< HEAD
+
 	c = dt/time_constant;
 	num[0] = 1.0f-c;
 	num[1] = c-1.0f;
 	den[0] = 1.0f;
 	den[1] = c-1.0f;
-=======
-	hp_const = dt/time_constant;
-	num[0] = 1.0-hp_const;
-	num[1] = hp_const-1.0;
-	den[0] = 1.0;
-	den[1] = hp_const-1.0;
->>>>>>> d73cfcbf
+
 	// make the filter
 	if(unlikely(rc_filter_alloc_from_arrays(f,dt,num,2,den,2))){
 		fprintf(stderr, "ERROR in rc_filter_first_order_highpass, failed to alloc filter\n");
@@ -583,7 +641,7 @@
 	}
 	rc_vector_alloc(&num,1);
 	num.d[0] = 1.0;
-	if(unlikely(rc_filter_c2d_tustin(f,num,den,dt,wc))){
+	if(unlikely(rc_filter_c2d_tustin(f,dt,num,den,wc))){
 		fprintf(stderr, "ERROR in rc_filter_butterworth_lowpass, failed to c2d_tustin\n");
 		rc_vector_free(&num);
 		rc_vector_free(&den);
@@ -611,7 +669,7 @@
 	rc_vector_zeros(&num,order+1);
 	num.d[0] = 1.0;
 
-	if(unlikely(rc_filter_c2d_tustin(f,num,den,dt,wc))){
+	if(unlikely(rc_filter_c2d_tustin(f,dt,num,den,wc))){
 		fprintf(stderr, "ERROR in rc_filter_butterworth_highpass, failed to c2d_tustin\n");
 		rc_vector_free(&num);
 		rc_vector_free(&den);
@@ -755,15 +813,11 @@
 
 int rc_filter_third_order_complement(rc_filter_t* lp, rc_filter_t* hp, double freq, double damp, double dt)
 {
-<<<<<<< HEAD
 	int i;
-	float a,b,c;
-=======
-	double a,b,c;
->>>>>>> d73cfcbf
+	double a,b,c,t;
 	rc_vector_t den = rc_vector_empty();
 	rc_vector_t numlp = rc_vector_empty();
-	float numhp[4],denhp[4];
+	rc_vector_t numhp = rc_vector_empty();
 
 	// sanity checks
 	if(unlikely(freq<=0.0)){
@@ -779,63 +833,35 @@
 		return -1;
 	}
 
-	a = (1.0 + 2.0*damp) * freq*freq;
-	b = freq + 2*damp*freq;
+	a = freq + 2.0*damp*freq;
+	b = (1.0 + 2.0*damp) * freq*freq;
 	c = freq*freq*freq;
+	t = 2.0/dt;
 
 	rc_vector_alloc(&den, 4);
-	den.d[0]=1.0;
-	den.d[1]=b;
-	den.d[2]=a;
-	den.d[3]=c;
-	rc_vector_alloc(&numlp, 2);
-	numlp.d[0]=a;
-	numlp.d[1]=c;
-	/*
+	den.d[0] = t*t*t + a*t*t + b*t + c;
+	den.d[1] = -3.0*t*t*t - a*t*t + b*t + 3.0*c;
+	den.d[2] = 3.0*t*t*t - a*t*t - b*t + 3.0*c;
+	den.d[3] = -t*t*t + a*t*t - b*t + c;
+
+	rc_vector_alloc(&numlp, 4);
+	numlp.d[0] = b*t + c;
+	numlp.d[1] = b*t + 3.0*c;
+	numlp.d[2] = -b*t + 3.0*c;
+	numlp.d[3] = -b*t + c;
+
+	if(rc_filter_alloc(lp,numlp,den,dt)) return -1;
+	if(rc_filter_normalize(lp)) return -1;
+
+	// calculate hp as 1-lp
 	rc_vector_alloc(&numhp, 4);
-	numhp.d[0]=1.0;
-	numhp.d[1]=b;
-	numhp.d[2]=0.0;
-	numhp.d[3]=0.0;
-	*/
-	/*
-	printf("numlp:\n");
-	rc_vector_print(numlp);
-	printf("numhp:\n");
-	rc_vector_print(numhp);
-	printf("den:\n");
-	rc_vector_print(den);
-	*/
-
-	// calculate lp with tustin's approximation
-	if(unlikely(rc_filter_c2d_tustin(lp, numlp, den, dt, freq)==-1)){
-		fprintf(stderr, "ERROR in rc_filter_third_order_complement, failed to c2d\n");
-		rc_vector_free(&den);
-		rc_vector_free(&numlp);
-		return -1;
-	}
-
-	// calculate hp as 1-lp
-	for(i=0;i<4;i++){
-		numhp[i]=lp->den.d[i]-lp->num.d[i];
-		denhp[i]=lp->den.d[i];
-	}
-
-	rc_filter_alloc_from_arrays(hp, dt, numhp, 4, denhp, 4);
-	/*
-	if(unlikely(rc_filter_c2d_tustin(hp, numhp, den, dt, freq)==-1)){
-		fprintf(stderr, "ERROR in rc_filter_third_order_complement, failed to c2d\n");
-		rc_vector_free(&den);
-		rc_vector_free(&numlp);
-		rc_vector_free(&numhp);
-		return -1;
-	}
-	*/
-
-
-
+	for(i=0;i<4;i++) numhp.d[i]=lp->den.d[i]-lp->num.d[i];
+
+
+	rc_filter_alloc(hp, numhp, lp->den, dt);
 
 	rc_vector_free(&den);
 	rc_vector_free(&numlp);
+	rc_vector_free(&numhp);
 	return 0;
 }