/**
 * @file spi.c
 *
 * @author     James Strawson
 * @date       1/19/2018
 */

#include <stdint.h>
#include <stdlib.h>
#include <stdio.h>
#include <string.h>	// for memset
#include <fcntl.h>
#include <unistd.h>
#include <errno.h>
#include <sys/ioctl.h>

#include <rc/model.h>
#include <rc/gpio.h>
#include <rc/pinmux.h>
#include <rc/spi.h>

#define N_SS			2 // number of slave select lines
#define SPI10_PATH		"/dev/spidev1.0"
#define SPI11_PATH		"/dev/spidev1.1"
#define SPI_MAX_SPEED		24000000	// 24mhz
#define SPI_MIN_SPEED		1000		// 1khz
#define SPI_BITS_PER_WORD	8

<<<<<<< HEAD

// Cape SS1 gpio P9_28, normally SPI mode
#define CAPE_SS1_CHIP	3
#define CAPE_SS1_PIN	17
// Cape SS2 gpio P9_23, normally GPIO mode
#define CAPE_SS2_CHIP	1
#define CAPE_SS2_PIN	17
// Blue SS1 gpio 0_29 pin H18
#define BLUE_SS1_CHIP	0
#define BLUE_SS1_PIN	29
// Blue SS2 gpio 0_7 pin H18
#define BLUE_SS2_CHIP	0
#define BLUE_SS2_PIN	7

// Blue Only
#define BLUE_SPI_PIN_6_SS1	29	// gpio 0_29 pin H18
#define BLUE_SPI_PIN_6_SS2	7	// gpio 0_7  pin C18


static int fd[N_SS];		// file descriptor for SPI1_PATH device cs0, cs1
static int init_flag[N_SS];	// set to 1 after successful initialization
static int gpio_init_flag[N_SS];// init flag for manual-mode gpio SS lines
static int pinmux_id[N_SS];	// pinmux identifier for slave select lines
static int gpio_ss_chip[N_SS];	// holds gpio pin chip for slave select lines
static int gpio_ss_pin[N_SS];	// holds gpio pins offset for slave select lines
static int speed[N_SS];		// speed in hz
=======
static int _rc_spi_fd[N_SS];		// file descriptor for SPI1_PATH device cs0, cs1
static int rc_spi_init_flag[N_SS];	// set to 1 after successful initialization
static int rc_spi_gpio_init_flag[N_SS];// init flag for manual-mode gpio SS lines
static int rc_spi_gpio_ss[N_SS];	// holds gpio pins for slave select lines
static int rc_spi_speed[N_SS];		// speed in hz
>>>>>>> d3725f3b

int rc_spi_init(int slave, int slave_mode, int bus_mode, int speed_hz)
{
	int bits = SPI_BITS_PER_WORD;
	rc_model_t model = rc_model();

	// sanity checks
	if(slave!=1 && slave!=2){
		fprintf(stderr,"ERROR in rc_spi_init, slave must be 1 or 2\n");
		return -1;
	}
	if(speed_hz>SPI_MAX_SPEED || speed_hz<SPI_MIN_SPEED){
		fprintf(stderr,"ERROR in rc_spi_init, speed_hz must be between %d & %d\n", SPI_MIN_SPEED, SPI_MAX_SPEED);
		return -1;
	}
	if(slave_mode!=SPI_SLAVE_MODE_AUTO && slave_mode!=SPI_SLAVE_MODE_MANUAL){
		fprintf(stderr,"ERROR in rc_spi_init, slave_mode must be SPI_SLAVE_MODE_AUTO or SPI_SLAVE_MODE_MANUAL\n");
		return -1;
	}
	if(model!=BB_BLUE && slave==2 && slave_mode==SPI_SLAVE_MODE_AUTO){
		fprintf(stderr,"ERROR in rc_spi_init, SPI_SLAVE_MODE_AUTO not available on slave 2 with Robotics Cape\n");
		return -1;
	}
	if(bus_mode!=SPI_MODE_0 && bus_mode!=SPI_MODE_1 && bus_mode!=SPI_MODE_2 && bus_mode!=SPI_MODE_3){
		fprintf(stderr,"ERROR in rc_spi_init, bus_mode must be SPI_MODE_0, 1, 2, or 3\n");
		return -1;
	}

	// get file descriptor for spi1 device
	if(slave==1){
		_rc_spi_fd[0]=open(SPI10_PATH, O_RDWR);
		if(_rc_spi_fd[0]==-1){
			perror("ERROR in rc_spi_init");
			if(errno!=EPERM) fprintf(stderr,"likely SPI is not enabled in the device tree or kernel\n");
			return -1;
		}
	}
	else{
		_rc_spi_fd[1]=open(SPI11_PATH, O_RDWR);
		if(_rc_spi_fd[1]==-1){
			perror("ERROR in rc_spi_init");
			if(errno!=EPERM) fprintf(stderr,"likely SPI is not enabled in the device tree or kernel\n");
			return -1;
		}
	}

	// set settings
	if(ioctl(_rc_spi_fd[slave-1], SPI_IOC_WR_MODE, &bus_mode)==-1){
		perror("ERROR in rc_spi_init setting spi mode");
		close(_rc_spi_fd[slave-1]);
		return -1;
	}
	if(ioctl(_rc_spi_fd[slave-1], SPI_IOC_WR_BITS_PER_WORD, &bits)==-1){
		perror("ERROR in rc_spi_init setting bits per word");
		close(_rc_spi_fd[slave-1]);
		return -1;
	}
	if(ioctl(_rc_spi_fd[slave-1], SPI_IOC_WR_MAX_SPEED_HZ, &speed_hz)==-1){
		perror("ERROR in rc_spi_init setting max speed hz");
		close(_rc_spi_fd[slave-1]);
		return -1;
	}

	// set up slave select pins, pin definitions in <rc/pinmux.h>
	if(model==BB_BLUE){
<<<<<<< HEAD
		gpio_ss_chip[0] = BLUE_SS1_CHIP;
		gpio_ss_pin[0]  = BLUE_SS1_PIN;
		pinmux_id[0]    = BLUE_SPI_PIN_6_SS1;
		gpio_ss_chip[1] = BLUE_SS2_CHIP;
		gpio_ss_pin[1]  = BLUE_SS2_PIN;
		pinmux_id[1]    = BLUE_SPI_PIN_6_SS1;

	}
	else{
		gpio_ss_chip[0] = CAPE_SS1_CHIP;
		gpio_ss_pin[0]  = CAPE_SS1_PIN;
		pinmux_id[0]    = CAPE_SPI_PIN_6_SS1;
		gpio_ss_chip[1] = CAPE_SS2_CHIP;
		gpio_ss_pin[1]  = CAPE_SS2_PIN;
		pinmux_id[1]    = CAPE_SPI_PIN_6_SS2;
	}

	if(slave_mode == SPI_SLAVE_MODE_AUTO){
		if(rc_pinmux_set(pinmux_id[slave-1], PINMUX_SPI)){
=======
		rc_spi_gpio_ss[0] = BLUE_SPI_PIN_6_SS1;
		rc_spi_gpio_ss[1] = BLUE_SPI_PIN_6_SS2;
	}
	else{
		rc_spi_gpio_ss[0] = CAPE_SPI_PIN_6_SS1;
		rc_spi_gpio_ss[1] = CAPE_SPI_PIN_6_SS2;
	}

	if(slave_mode == SPI_SLAVE_MODE_AUTO){
		if(rc_pinmux_set(rc_spi_gpio_ss[slave-1], PINMUX_SPI)){
>>>>>>> d3725f3b
			fprintf(stderr,"ERROR in rc_spi_init, failed to set slave select pinmux to SPI mode\n");
			return -1;
		}
	}
	else{
<<<<<<< HEAD
		if(rc_pinmux_set(pinmux_id[slave-1], PINMUX_GPIO)){
			fprintf(stderr,"ERROR in rc_spi_init, failed to set slave select pinmux to GPIO mode\n");
			return -1;
		}
		if(rc_gpio_init(gpio_ss_chip[slave-1],gpio_ss_pin[slave-1], GPIOHANDLE_REQUEST_OUTPUT)){
=======
		if(rc_pinmux_set(rc_spi_gpio_ss[slave-1], PINMUX_GPIO)){
			fprintf(stderr,"ERROR in rc_spi_init, failed to set slave select pinmux to GPIO mode\n");
			return -1;
		}
		if(rc_gpio_init(rc_spi_gpio_ss[slave-1], GPIOHANDLE_REQUEST_OUTPUT)){
>>>>>>> d3725f3b
			fprintf(stderr,"ERROR in rc_spi_init failed to initialize slave select gpio pin\n");
			return -1;
		}
		// make sure slave begins deselected
<<<<<<< HEAD
		if(rc_gpio_set_value(gpio_ss_chip[slave-1],gpio_ss_pin[slave-1], 1)){
=======
		if(rc_gpio_set_value(rc_spi_gpio_ss[slave-1], 1)){
>>>>>>> d3725f3b
			fprintf(stderr,"ERROR in rc_spi_init, failed to write to gpio slave select pin\n");
			return -1;
		}
	}
	// all done, store speed and flag initialization
	rc_spi_speed[slave-1] = speed_hz;
	rc_spi_init_flag[slave-1] = 1;
	rc_spi_gpio_init_flag[slave-1]=1;
	return 0;
}


int rc_spi_fd(int slave)
{
	// sanity checks
	if(slave!=1 && slave !=2){
		fprintf(stderr,"ERROR in rc_spi_fd, slave must be 1 or 2\n");
		return -1;
	}
	if(rc_spi_init_flag[slave-1]==0){
		fprintf(stderr,"ERROR in rc_spi_fd, call rc_spi_init first\n");
		return -1;
	}
	return _rc_spi_fd[slave-1];
}


int rc_spi_close(int slave)
{
	// sanity checks
	if(slave!=1 && slave !=2){
		fprintf(stderr,"ERROR in rc_spi_close, slave must be 1 or 2\n");
		return -1;
	}
	// deselect if in manual mode
	if(rc_spi_gpio_init_flag[slave-1]){
		rc_spi_select((slave-1),0);
<<<<<<< HEAD
		rc_gpio_cleanup(gpio_ss_chip[slave-1],gpio_ss_pin[slave-1]);
=======
		rc_gpio_cleanup(rc_spi_gpio_ss[slave-1]);
>>>>>>> d3725f3b
	}
	close(_rc_spi_fd[slave-1]);
	rc_spi_init_flag[slave-1]=0;
	rc_spi_gpio_init_flag[slave-1]=0;
	return 0;
}


int rc_spi_select(int slave, int select)
{
	// sanity checks
	if(slave!=1 && slave !=2){
		fprintf(stderr,"ERROR in rc_spi_select, slave must be 1 or 2\n");
		return -1;
	}
	if(rc_spi_gpio_init_flag[slave-1]==0){
		fprintf(stderr,"ERROR in rc_spi_select, slave must be configured with SPI_SLAVE_MODE_MANUAL to use this function\n");
		return -1;
	}

	// invert select to it's pulled low when selecting pin
<<<<<<< HEAD
	if(rc_gpio_set_value(gpio_ss_chip[slave-1],gpio_ss_pin[slave-1], !select)==-1){
=======
	if(rc_gpio_set_value(rc_spi_gpio_ss[slave-1], !select)==-1){
>>>>>>> d3725f3b
		fprintf(stderr,"ERROR in rc_spi_select writing to gpio pin\n");
		return -1;
	}
	return 0;
}


int rc_spi_transfer(int slave, char* tx_data, int tx_bytes, char* rx_data)
{
	int ret;
	struct spi_ioc_transfer xfer;

	// sanity checks
	if(slave!=1 && slave!=2){
		fprintf(stderr,"ERROR in rc_spi_transfer, slave must be 1 or 2\n");
		return -1;
	}
	if(rc_spi_init_flag[slave-1]==0){
		fprintf(stderr,"ERROR: in rc_spi_transfer call rc_spi_init first\n");
		return -1;
	}
	if(tx_bytes<1){
		fprintf(stderr,"ERROR: in rc_spi_transfer, tx_bytes must be >=1\n");
		return -1;
	}

	// fill in send struct
	xfer.cs_change = 1;
	xfer.delay_usecs = 0;
	xfer.speed_hz = rc_spi_speed[slave-1];
	xfer.bits_per_word = SPI_BITS_PER_WORD;
	xfer.tx_buf = (unsigned long) tx_data;
	xfer.rx_buf = (unsigned long) rx_data;
	xfer.len = tx_bytes;

	// do ioctl transfer
	ret=ioctl(_rc_spi_fd[slave-1], SPI_IOC_MESSAGE(1), &xfer);
	if(ret==-1){
		perror("ERROR in rc_spi_transfer");
		return -1;
	}
	return ret;
}


int rc_spi_write(int slave, char* data, int bytes)
{
	int ret;
	struct spi_ioc_transfer xfer;

	// sanity checks
	if(slave!=1 && slave!=2){
		fprintf(stderr,"ERROR in rc_spi_write, slave must be 1 or 2\n");
		return -1;
	}
	if(rc_spi_init_flag[slave-1]==0){
		fprintf(stderr,"ERROR: in rc_spi_write call rc_spi_init first\n");
		return -1;
	}
	if(bytes<1){
		fprintf(stderr,"ERROR: in rc_spi_write, bytes must be >=1\n");
		return -1;
	}

	// fill in send struct
	xfer.cs_change = 1;
	xfer.delay_usecs = 0;
	xfer.speed_hz = rc_spi_speed[slave-1];
	xfer.bits_per_word = SPI_BITS_PER_WORD;
	xfer.rx_buf = 0;
	xfer.tx_buf = (unsigned long) data;
	xfer.len = bytes;

	// send
	ret=ioctl(_rc_spi_fd[slave-1], SPI_IOC_MESSAGE(1), &xfer);
	if(ret==-1){
		perror("ERROR in rc_spi_write");
		return -1;
	}
	return ret;
}


int rc_spi_read(int slave, char* data, int bytes)
{
	int ret;
	struct spi_ioc_transfer xfer;

	// sanity checks
	if(slave!=1 && slave!=2){
		fprintf(stderr,"ERROR in rc_spi_read, slave must be 1 or 2\n");
		return -1;
	}
	if(rc_spi_init_flag[slave-1]==0){
		fprintf(stderr,"ERROR: in rc_spi_read call rc_spi_init first\n");
		return -1;
	}
	if(bytes<1){
		fprintf(stderr,"ERROR: in rc_spi_read, bytes must be >=1\n");
		return -1;
	}

	// fill in send struct
	xfer.cs_change = 1;
	xfer.delay_usecs = 0;
	xfer.speed_hz = rc_spi_speed[slave-1];
	xfer.bits_per_word = SPI_BITS_PER_WORD;
	xfer.rx_buf = (unsigned long) data;
	xfer.tx_buf = 0;
	xfer.len = bytes;

	// read
	ret=ioctl(_rc_spi_fd[slave-1], SPI_IOC_MESSAGE(1), &xfer);
	if(ret==-1){
		perror("ERROR in rc_spi_read");
		return -1;
	}
	return ret;
}

<|MERGE_RESOLUTION|>--- conflicted
+++ resolved
@@ -25,8 +25,6 @@
 #define SPI_MAX_SPEED		24000000	// 24mhz
 #define SPI_MIN_SPEED		1000		// 1khz
 #define SPI_BITS_PER_WORD	8
-
-<<<<<<< HEAD
 
 // Cape SS1 gpio P9_28, normally SPI mode
 #define CAPE_SS1_CHIP	3
@@ -45,21 +43,14 @@
 #define BLUE_SPI_PIN_6_SS1	29	// gpio 0_29 pin H18
 #define BLUE_SPI_PIN_6_SS2	7	// gpio 0_7  pin C18
 
-
-static int fd[N_SS];		// file descriptor for SPI1_PATH device cs0, cs1
-static int init_flag[N_SS];	// set to 1 after successful initialization
-static int gpio_init_flag[N_SS];// init flag for manual-mode gpio SS lines
-static int pinmux_id[N_SS];	// pinmux identifier for slave select lines
-static int gpio_ss_chip[N_SS];	// holds gpio pin chip for slave select lines
-static int gpio_ss_pin[N_SS];	// holds gpio pins offset for slave select lines
-static int speed[N_SS];		// speed in hz
-=======
 static int _rc_spi_fd[N_SS];		// file descriptor for SPI1_PATH device cs0, cs1
 static int rc_spi_init_flag[N_SS];	// set to 1 after successful initialization
 static int rc_spi_gpio_init_flag[N_SS];// init flag for manual-mode gpio SS lines
-static int rc_spi_gpio_ss[N_SS];	// holds gpio pins for slave select lines
+static int rc_spi_gpio_ss_chip[N_SS];	// holds gpio pin chip for slave select lines
+static int rc_spi_gpio_ss_pin[N_SS];	// holds gpio pins offset for slave select lines
 static int rc_spi_speed[N_SS];		// speed in hz
->>>>>>> d3725f3b
+static int rc_spi_pinmux_id[N_SS];
+
 
 int rc_spi_init(int slave, int slave_mode, int bus_mode, int speed_hz)
 {
@@ -125,65 +116,40 @@
 
 	// set up slave select pins, pin definitions in <rc/pinmux.h>
 	if(model==BB_BLUE){
-<<<<<<< HEAD
-		gpio_ss_chip[0] = BLUE_SS1_CHIP;
-		gpio_ss_pin[0]  = BLUE_SS1_PIN;
-		pinmux_id[0]    = BLUE_SPI_PIN_6_SS1;
-		gpio_ss_chip[1] = BLUE_SS2_CHIP;
-		gpio_ss_pin[1]  = BLUE_SS2_PIN;
-		pinmux_id[1]    = BLUE_SPI_PIN_6_SS1;
+		rc_spi_gpio_ss_chip[0] = BLUE_SS1_CHIP;
+		rc_spi_gpio_ss_pin[0]  = BLUE_SS1_PIN;
+		rc_spi_pinmux_id[0]    = BLUE_SPI_PIN_6_SS1;
+		rc_spi_gpio_ss_chip[1] = BLUE_SS2_CHIP;
+		rc_spi_gpio_ss_pin[1]  = BLUE_SS2_PIN;
+		rc_spi_pinmux_id[1]    = BLUE_SPI_PIN_6_SS1;
 
 	}
 	else{
-		gpio_ss_chip[0] = CAPE_SS1_CHIP;
-		gpio_ss_pin[0]  = CAPE_SS1_PIN;
-		pinmux_id[0]    = CAPE_SPI_PIN_6_SS1;
-		gpio_ss_chip[1] = CAPE_SS2_CHIP;
-		gpio_ss_pin[1]  = CAPE_SS2_PIN;
-		pinmux_id[1]    = CAPE_SPI_PIN_6_SS2;
+		rc_spi_gpio_ss_chip[0] = CAPE_SS1_CHIP;
+		rc_spi_gpio_ss_pin[0]  = CAPE_SS1_PIN;
+		rc_spi_pinmux_id[0]    = CAPE_SPI_PIN_6_SS1;
+		rc_spi_gpio_ss_chip[1] = CAPE_SS2_CHIP;
+		rc_spi_gpio_ss_pin[1]  = CAPE_SS2_PIN;
+		rc_spi_pinmux_id[1]    = CAPE_SPI_PIN_6_SS2;
 	}
 
 	if(slave_mode == SPI_SLAVE_MODE_AUTO){
-		if(rc_pinmux_set(pinmux_id[slave-1], PINMUX_SPI)){
-=======
-		rc_spi_gpio_ss[0] = BLUE_SPI_PIN_6_SS1;
-		rc_spi_gpio_ss[1] = BLUE_SPI_PIN_6_SS2;
+		if(rc_pinmux_set(rc_spi_pinmux_id[slave-1], PINMUX_SPI)){
+			fprintf(stderr,"ERROR in rc_spi_init, failed to set slave select pinmux to SPI mode\n");
+			return -1;
+		}
 	}
 	else{
-		rc_spi_gpio_ss[0] = CAPE_SPI_PIN_6_SS1;
-		rc_spi_gpio_ss[1] = CAPE_SPI_PIN_6_SS2;
-	}
-
-	if(slave_mode == SPI_SLAVE_MODE_AUTO){
-		if(rc_pinmux_set(rc_spi_gpio_ss[slave-1], PINMUX_SPI)){
->>>>>>> d3725f3b
-			fprintf(stderr,"ERROR in rc_spi_init, failed to set slave select pinmux to SPI mode\n");
-			return -1;
-		}
-	}
-	else{
-<<<<<<< HEAD
-		if(rc_pinmux_set(pinmux_id[slave-1], PINMUX_GPIO)){
+		if(rc_pinmux_set(rc_spi_pinmux_id[slave-1], PINMUX_GPIO)){
 			fprintf(stderr,"ERROR in rc_spi_init, failed to set slave select pinmux to GPIO mode\n");
 			return -1;
 		}
-		if(rc_gpio_init(gpio_ss_chip[slave-1],gpio_ss_pin[slave-1], GPIOHANDLE_REQUEST_OUTPUT)){
-=======
-		if(rc_pinmux_set(rc_spi_gpio_ss[slave-1], PINMUX_GPIO)){
-			fprintf(stderr,"ERROR in rc_spi_init, failed to set slave select pinmux to GPIO mode\n");
-			return -1;
-		}
-		if(rc_gpio_init(rc_spi_gpio_ss[slave-1], GPIOHANDLE_REQUEST_OUTPUT)){
->>>>>>> d3725f3b
+		if(rc_gpio_init(rc_spi_gpio_ss_chip[slave-1],rc_spi_gpio_ss_pin[slave-1], GPIOHANDLE_REQUEST_OUTPUT)){
 			fprintf(stderr,"ERROR in rc_spi_init failed to initialize slave select gpio pin\n");
 			return -1;
 		}
 		// make sure slave begins deselected
-<<<<<<< HEAD
-		if(rc_gpio_set_value(gpio_ss_chip[slave-1],gpio_ss_pin[slave-1], 1)){
-=======
-		if(rc_gpio_set_value(rc_spi_gpio_ss[slave-1], 1)){
->>>>>>> d3725f3b
+		if(rc_gpio_set_value(rc_spi_gpio_ss_chip[slave-1],rc_spi_gpio_ss_pin[slave-1], 1)){
 			fprintf(stderr,"ERROR in rc_spi_init, failed to write to gpio slave select pin\n");
 			return -1;
 		}
@@ -221,11 +187,7 @@
 	// deselect if in manual mode
 	if(rc_spi_gpio_init_flag[slave-1]){
 		rc_spi_select((slave-1),0);
-<<<<<<< HEAD
-		rc_gpio_cleanup(gpio_ss_chip[slave-1],gpio_ss_pin[slave-1]);
-=======
-		rc_gpio_cleanup(rc_spi_gpio_ss[slave-1]);
->>>>>>> d3725f3b
+		rc_gpio_cleanup(rc_spi_gpio_ss_chip[slave-1],rc_spi_gpio_ss_pin[slave-1]);
 	}
 	close(_rc_spi_fd[slave-1]);
 	rc_spi_init_flag[slave-1]=0;
@@ -247,11 +209,7 @@
 	}
 
 	// invert select to it's pulled low when selecting pin
-<<<<<<< HEAD
-	if(rc_gpio_set_value(gpio_ss_chip[slave-1],gpio_ss_pin[slave-1], !select)==-1){
-=======
-	if(rc_gpio_set_value(rc_spi_gpio_ss[slave-1], !select)==-1){
->>>>>>> d3725f3b
+	if(rc_gpio_set_value(rc_spi_gpio_ss_chip[slave-1],rc_spi_gpio_ss_pin[slave-1], !select)==-1){
 		fprintf(stderr,"ERROR in rc_spi_select writing to gpio pin\n");
 		return -1;
 	}
