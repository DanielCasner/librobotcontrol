/**
 * @file button.c
 */

#include <errno.h>
#include <stdio.h>
#include <poll.h>
#include <unistd.h>
#include <fcntl.h>
<<<<<<< HEAD
#include <linux/gpio.h> // for GPIOHANDLES_MAX
#include <stdlib.h> // for malloc free
=======

#ifndef RC_AUTOPILOT_EXT
#include <linux/gpio.h>
#endif
>>>>>>> d3725f3b

#include <rc/gpio.h>
#include <rc/time.h>
#include <rc/pthread.h>
#include <rc/button.h>

// preposessor macros
#define unlikely(x)	__builtin_expect (!!(x), 0)
#define likely(x)	__builtin_expect (!!(x), 1)

#define CHIPS_MAX 6
#define POLL_TIMEOUT_MS	500	// 0.1 seconds
#define THREAD_TIMEOUT	3.0	// 3 seconds

// state of a given pin
typedef struct btn_cfg_t{
	void (*press_cb)(void);
	void (*release_cb)(void);
	pthread_t poll_thread;
	char started;
	char pol;
	pthread_mutex_t press_mutex;
	pthread_cond_t  press_condition;
	pthread_mutex_t release_mutex;
	pthread_cond_t  release_condition;
} btn_cfg_t;


// struct passed to each button thread to configure it
typedef struct thread_cfg_t{
	int chip;
	int pin;
	int pol;
	int debounce;
} thread_cfg_t;

// pointer to dynamically allocated btn_cfg_t structs
static btn_cfg_t* cfg[CHIPS_MAX][GPIOHANDLES_MAX];
static int shutdown_flag = 0;

/**
 * poll a gpio edge with debounce check. When the button changes state spawn off
 * teh user-defined callback in its own thread.
 */
void* poll_thread_func(void* arg)
{
	int val, event, chip, pin, pol, debounce;
	int press_expected_event, release_expected_event;
	pthread_t press_thread, release_thread;

	thread_cfg_t thread_cfg = *(thread_cfg_t*)arg;
	chip = thread_cfg.chip;
	pin = thread_cfg.pin;
	pol = thread_cfg.pol;
	debounce = thread_cfg.debounce;

	// once config data has been saved locally, flag that the thread has started
	cfg[chip][pin]->started=1;

	// based on polarity, set up expected events for each direction
	if(pol==RC_BTN_POLARITY_NORM_HIGH){
		press_expected_event = RC_GPIOEVENT_FALLING_EDGE;
		release_expected_event = RC_GPIOEVENT_RISING_EDGE;
	}
	else{
		press_expected_event = RC_GPIOEVENT_RISING_EDGE;
		release_expected_event = RC_GPIOEVENT_FALLING_EDGE;
	}


	// keep running until the program closes
	while(!shutdown_flag){
		event=rc_gpio_poll(chip, pin, POLL_TIMEOUT_MS, NULL);
		if(event==RC_GPIOEVENT_ERROR){
			fprintf(stderr,"ERROR in rc_button handler thread\n");
			return NULL;
		}
		if(event==RC_GPIOEVENT_TIMEOUT) continue;

		// if debounce is enabled, do extra wait and check
		if(debounce){
			rc_usleep(debounce);
			val=rc_gpio_get_value(chip,pin);
			if(val==-1){
				fprintf(stderr,"ERROR in rc_button handler thread\n");
				return NULL;
			}
			if(event==RC_GPIOEVENT_FALLING_EDGE && val!=0) continue;
			else if(event==RC_GPIOEVENT_RISING_EDGE && val!=1) continue;

		}

		// spawn callback functions
		if(event==press_expected_event){
			if(cfg[chip][pin]->press_cb!=NULL){
				rc_pthread_create(&press_thread, (void* (*)(void*))cfg[chip][pin]->press_cb, NULL, SCHED_OTHER, 0);
			}
			// aquires mutex and broadcast condition
			pthread_mutex_lock(&cfg[chip][pin]->press_mutex);
			pthread_cond_broadcast(&cfg[chip][pin]->press_condition);
			pthread_mutex_unlock(&cfg[chip][pin]->press_mutex);

		}
		else if(event==release_expected_event){
			if(cfg[chip][pin]->release_cb!=NULL){
				rc_pthread_create(&release_thread, (void* (*)(void*))cfg[chip][pin]->release_cb, NULL, SCHED_OTHER, 0);
			}
			// aquires mutex and broadcast condition
			pthread_mutex_lock(&cfg[chip][pin]->release_mutex);
			pthread_cond_broadcast(&cfg[chip][pin]->release_condition);
			pthread_mutex_unlock(&cfg[chip][pin]->release_mutex);
		}
	}

	return NULL;
}


int rc_button_init(int chip, int pin, char polarity, int debounce_us)
{
	int i;
	btn_cfg_t* ptr;
	thread_cfg_t thread_cfg;

	// sanity checks
	if(chip<0 || chip>=CHIPS_MAX){
		fprintf(stderr,"ERROR in rc_button_init, chip out of bounds\n");
		return -1;
	}
	if(pin<0 || pin>=GPIOHANDLES_MAX){
		fprintf(stderr,"ERROR in rc_button_init, pin out of bounds\n");
		return -1;
	}
	if(polarity!=RC_BTN_POLARITY_NORM_LOW && polarity!=RC_BTN_POLARITY_NORM_HIGH){
		fprintf(stderr,"ERROR in rc_button_init\n");
		fprintf(stderr,"polarity must be RC_BTN_POLARITY_NORM_LOW or RC_BTN_POLARITY_NORM_HIGH\n");
		return -1;
	}
	if(debounce_us<0){
		fprintf(stderr, "ERROR in rc_button_init, debounce_us must be >=0\n");
		return -1;
	}
	if(ptr!=NULL){
		fprintf(stderr, "ERROR in rc_button_init, button already initialized\n");
		return -1;
	}

	// basic gpio setup
	if(rc_gpio_init_event(chip,pin,GPIOHANDLE_REQUEST_INPUT,GPIOEVENT_REQUEST_BOTH_EDGES)==-1){
		fprintf(stderr,"ERROR: in rc_button_init, failed to setup GPIO pin\n");
		return -1;
	}

	// allocate memory for the config for that pin
	ptr = (btn_cfg_t*)malloc(sizeof(btn_cfg_t));
	if(ptr==NULL){
		perror("ERROR in rc_button_init");
		return -1;
	}

	// start filling in the pin config struct
	ptr->press_cb=NULL;
	ptr->release_cb=NULL;
	ptr->poll_thread=0;
	ptr->started=0;
	ptr->pol=polarity;
	pthread_mutex_init(&ptr->press_mutex, NULL);
	pthread_cond_init(&ptr->press_condition, NULL);
	pthread_mutex_init(&ptr->release_mutex, NULL);
	pthread_cond_init(&ptr->release_condition, NULL);

	// set up thread config structs
	thread_cfg.chip = chip;
	thread_cfg.pin = pin;
	thread_cfg.pol = polarity;
	thread_cfg.debounce = debounce_us;

	// start threads
	shutdown_flag=0;
	cfg[chip][pin]=ptr;

	if(rc_pthread_create(&ptr->poll_thread, poll_thread_func, (void*)&thread_cfg, SCHED_OTHER, 0)){
		fprintf(stderr,"ERROR in rc_button_init, failed to start press handler thread\n");
		cfg[chip][pin]=NULL;
		return -1;
	}

	// wait for thread to start
	i=0;
	while(ptr->started==0){
		i++;
		if(i>=100){
			fprintf(stderr,"ERROR in rc_button_init, timeout waiting for thread to start\n");
			cfg[chip][pin]=NULL;
			return -1;
		}
		rc_usleep(1000);
	}

	// done!

	return 0;
}


void rc_button_cleanup()
{
	int i,j, ret;
	// signal threads to close
	shutdown_flag=1;
	// loop through all pins
	for(i=0;i<CHIPS_MAX;i++){
		for(j=0;j<GPIOHANDLES_MAX;j++){
			// skip uninitialized pins
			if(cfg[i][j]==NULL) continue;
			// join thread
			ret=rc_pthread_timed_join(cfg[i][j]->poll_thread,NULL,THREAD_TIMEOUT);
			if(ret==-1){
				fprintf(stderr,"WARNING in rc_button_cleanup, problem joining button handler thread for pin %d\n",i);
			}
			else if(ret==1){
				fprintf(stderr,"WARNING in rc_button_cleanup, thread exit timeout for pin %d\n",i);
				fprintf(stderr,"most likely cause is your button press callback function is stuck and didn't return\n");
			}
			free(cfg[i][j]);
			cfg[i][j]=NULL;
		}
	}
	return;
}


int rc_button_set_callbacks(int chip, int pin, void (*press_func)(void), void (*release_func)(void))
{
	// sanity checks
	if(chip<0 || chip>=CHIPS_MAX){
		fprintf(stderr,"ERROR in rc_button_set_callbacks, chip out of bounds\n");
		return -1;
	}
	if(pin<0 || pin>=GPIOHANDLES_MAX){
		fprintf(stderr,"ERROR in rc_button_set_callbacks, pin out of bounds\n");
		return -1;
	}
	if(cfg[chip][pin]==NULL){
		fprintf(stderr,"ERROR in rc_button_set_callbacks, pin not initialized yet\n");
		return -1;
	}
	cfg[chip][pin]->press_cb = press_func;
	cfg[chip][pin]->release_cb = release_func;
	return 0;
}


int rc_button_get_state(int chip, int pin)
{
	int val,ret;
	// sanity checks
	if(chip<0 || chip>=CHIPS_MAX){
		fprintf(stderr,"ERROR in rc_button_get_state, chip out of bounds\n");
		return -1;
	}
	if(pin<0 || pin>=GPIOHANDLES_MAX){
		fprintf(stderr,"ERROR in rc_button_get_state, pin out of bounds\n");
		return -1;
	}
	if(cfg[chip][pin]==NULL){
		fprintf(stderr,"ERROR in rc_button_get_state, pin not initialized yet\n");
		return -1;
	}
	// read gpio chip
	val=rc_gpio_get_value(chip,pin);
	if(val==-1){
		fprintf(stderr,"ERROR in rc_button_get_state\n");
		return -1;
	}
	// determine return based on polarity
	if(cfg[chip][pin]->pol==RC_BTN_POLARITY_NORM_HIGH){
		if(val) ret=RC_BTN_STATE_RELEASED;
		else ret=RC_BTN_STATE_PRESSED;
	}
	else{
		if(val) ret=RC_BTN_STATE_PRESSED;
		else ret=RC_BTN_STATE_RELEASED;
	}
	return ret;
}

int rc_button_wait_for_event(int chip, int pin, int press_or_release)
{
	// sanity checks
	if(chip<0 || chip>=CHIPS_MAX){
		fprintf(stderr,"ERROR in rc_button_wait_for_event, chip out of bounds\n");
		return -1;
	}
	if(pin<0 || pin>=GPIOHANDLES_MAX){
		fprintf(stderr,"ERROR in rc_button_wait_for_event, pin out of bounds\n");
		return -1;
	}
	if(cfg[chip][pin]==NULL){
		fprintf(stderr,"ERROR in rc_button_wait_for_event, pin not initialized yet\n");
		return -1;
	}

	if(press_or_release==RC_BTN_STATE_PRESSED){
		// wait for condition signal which unlocks mutex
		pthread_mutex_lock(&cfg[chip][pin]->press_mutex);
		pthread_cond_wait(&cfg[chip][pin]->press_condition, &cfg[chip][pin]->press_mutex);
		pthread_mutex_unlock(&cfg[chip][pin]->press_mutex);
	}
	else if(press_or_release==RC_BTN_STATE_RELEASED){
		// wait for condition signal which unlocks mutex
		pthread_mutex_lock(&cfg[chip][pin]->release_mutex);
		pthread_cond_wait(&cfg[chip][pin]->release_condition, &cfg[chip][pin]->release_mutex);
		pthread_mutex_unlock(&cfg[chip][pin]->release_mutex);
	}
	else{
		fprintf(stderr, "ERROR in rc_button_wait_for_event, argument should be RC_BTN_STATE_PRESSED or RC_BTN_STATE_RELEASED\n");
		return -1;
	}

	return 0;
}

<|MERGE_RESOLUTION|>--- conflicted
+++ resolved
@@ -7,15 +7,11 @@
 #include <poll.h>
 #include <unistd.h>
 #include <fcntl.h>
-<<<<<<< HEAD
-#include <linux/gpio.h> // for GPIOHANDLES_MAX
-#include <stdlib.h> // for malloc free
-=======
+#include <stdlib.h>
 
 #ifndef RC_AUTOPILOT_EXT
 #include <linux/gpio.h>
 #endif
->>>>>>> d3725f3b
 
 #include <rc/gpio.h>
 #include <rc/time.h>
